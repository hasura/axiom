--- conflicted
+++ resolved
@@ -57,16 +57,14 @@
 ### 🏥 Healthcare
 Patient operations platform with scheduling, case management, and medical reference data.
 
-<<<<<<< HEAD
 ### 🛒 CPG (Consumer Packaged Goods)
 Retail operations and execution platform for CPG companies with product management, inventory allocation, and promotional planning.
 
 ### 📊 GTM (Go-to-Market)
 Sales and marketing operations platform with opportunity management, campaign execution, and revenue forecasting.
-=======
+
 ### 🔍 Due Diligence
 Financial due diligence platform with valuation operations, financial analysis, and ERP data integration.
->>>>>>> aec41053
 
 ### 👶 Starter
 A simplified example to act as a starter kit for new demo use cases.
@@ -129,7 +127,6 @@
 ddn run demo -- healthcare
 ```
 
-<<<<<<< HEAD
 ## 🛒 CPG Demo in Action
 
 ### Features
@@ -138,7 +135,18 @@
 - **Promotional Planning** - Campaign creation, discount management, and promotional effectiveness
 - **Market Analytics** - Sales tracking, market share analysis, and competitive intelligence
 - **Retail Execution** - Store-level merchandising, pricing updates, and inventory allocation
-=======
+
+### Quick Start
+```bash
+cd hasura
+
+# Setting up the environment
+ddn run init -- cpg
+
+# Launching the demo
+ddn run demo -- cpg
+```
+
 ## 🔍 Due Diligence Demo in Action
 
 ### Features
@@ -147,18 +155,16 @@
 - **Inconsistency Detection** - Automated flagging of financial inconsistencies
 - **ERP Integration** - Complete access to enterprise resource planning data
 - **Finding Management** - Creation and tracking of due diligence findings
->>>>>>> aec41053
-
-### Quick Start
-```bash
-cd hasura
-
-# Setting up the environment
-<<<<<<< HEAD
-ddn run init -- cpg
-
-# Launching the demo
-ddn run demo -- cpg
+
+### Quick Start
+```bash
+cd hasura
+
+# Setting up the environment
+ddn run init -- diligence
+
+# Launching the demo
+ddn run demo -- diligence
 ```
 
 ## 📊 GTM Demo in Action
@@ -179,14 +185,8 @@
 
 # Launching the demo
 ddn run demo -- gtm
-=======
-ddn run init -- diligence
-
-# Launching the demo
-ddn run demo -- diligence
-```
-
->>>>>>> aec41053
+```
+
 ## 🛠️ Command Reference
 
 | **Command** | **What it Does** | **When to Use It** |
