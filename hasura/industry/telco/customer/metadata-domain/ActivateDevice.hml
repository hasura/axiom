---
<<<<<<< HEAD
=======
kind: Command
version: v1
definition:
  name: ActivateDevice
  description: This function allows user devices to be activated and
    should be used for any device activation.
  outputType: DeviceActionResponse!
  arguments:
    - name: customerId
      type: String!
    - name: deviceId
      type: String!
    - name: email
      type: String!
  source:
    dataConnectorName: logic
    dataConnectorCommand:
      procedure: activateDevice
    argumentMapping:
      customerId: customer_id
      deviceId: device_id
      email: email
  graphql:
    rootFieldName: activateDevice
    rootFieldKind: Mutation

---
kind: CommandPermissions
version: v1
definition:
  commandName: ActivateDevice
  permissions:
    - role: admin
      allowExecution: true
    - role: customer
      allowExecution: true

---
>>>>>>> 4e809a2f
kind: ObjectType
version: v1
definition:
  name: DeviceActionResponse
  fields:
    - name: activationId
      type: String
    - name: deactivationId
      type: String
    - name: deviceId
      type: String
    - name: status
      type: String!
  graphql:
    typeName: customer_DeviceActionResponse
    inputTypeName: customer_DeviceActionResponseInput
  dataConnectorTypeMapping:
    - dataConnectorName: logic
      dataConnectorObjectType: DeviceActionResponse
      fieldMapping:
        activationId:
          column:
            name: activation_id
        deactivationId:
          column:
            name: deactivation_id
        deviceId:
          column:
            name: device_id
        status:
          column:
            name: status

---
kind: TypePermissions
version: v1
definition:
  typeName: DeviceActionResponse
  permissions:
    - role: admin
      output:
        allowedFields:
          - activationId
          - deactivationId
          - deviceId
          - status

---
kind: Command
version: v1
definition:
  name: ActivateDevice
  outputType: DeviceActionResponse!
  arguments:
    - name: customerId
      type: String!
    - name: deviceId
      type: String!
    - name: email
      type: String!
  source:
    dataConnectorName: logic
    dataConnectorCommand:
      procedure: activateDevice
    argumentMapping:
      customerId: customer_id
      deviceId: device_id
      email: email
  graphql:
    rootFieldName: activateDevice
    rootFieldKind: Mutation

---
kind: CommandPermissions
version: v1
definition:
  commandName: ActivateDevice
  permissions:
    - role: admin
      allowExecution: true
<|MERGE_RESOLUTION|>--- conflicted
+++ resolved
@@ -1,45 +1,4 @@
 ---
-<<<<<<< HEAD
-=======
-kind: Command
-version: v1
-definition:
-  name: ActivateDevice
-  description: This function allows user devices to be activated and
-    should be used for any device activation.
-  outputType: DeviceActionResponse!
-  arguments:
-    - name: customerId
-      type: String!
-    - name: deviceId
-      type: String!
-    - name: email
-      type: String!
-  source:
-    dataConnectorName: logic
-    dataConnectorCommand:
-      procedure: activateDevice
-    argumentMapping:
-      customerId: customer_id
-      deviceId: device_id
-      email: email
-  graphql:
-    rootFieldName: activateDevice
-    rootFieldKind: Mutation
-
----
-kind: CommandPermissions
-version: v1
-definition:
-  commandName: ActivateDevice
-  permissions:
-    - role: admin
-      allowExecution: true
-    - role: customer
-      allowExecution: true
-
----
->>>>>>> 4e809a2f
 kind: ObjectType
 version: v1
 definition:
@@ -120,3 +79,5 @@
   permissions:
     - role: admin
       allowExecution: true
+    - role: customer
+      allowExecution: true
