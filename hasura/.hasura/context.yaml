kind: Context
version: v3
definition:
<<<<<<< HEAD
  current: axiom-finserv
=======
  current: axiom-dev
>>>>>>> 8676e448
  contexts:
    au:
      project: axiom-au
      supergraph: ../supergraph.yaml
      subgraph: ../customer/subgraph.yaml
      localEnvFile: ../.env.telco
      cloudEnvFile: ../.env.cloud.au
<<<<<<< HEAD
    axiom-finserv:
      project: axiom-finserv
      localEnvFile: ../.env.finserv
      cloudEnvFile: ../.env.cloud.finserv
    axiom-fsi:
      project: axiom-fsi
      localEnvFile: ../.env.fsi
      cloudEnvFile: ../.env.cloud.fsi
=======
    axiom-dev:
      project: axiom-dev
      localEnvFile: ../.env.telco
      cloudEnvFile: ../.env.cloud.dev
>>>>>>> 8676e448
    axiom-starter:
      project: axiom-starter
      supergraph: ../supergraph-config/starter/2-supergraph.yaml
      subgraph: ../customer/subgraph.yaml
      localEnvFile: ../.env.starter
      cloudEnvFile: ../.env.cloud.starter
    axiom-test:
      project: axiom-test
      supergraph: ../supergraph.yaml
      subgraph: ../customer/subgraph.yaml
      localEnvFile: ../.env.telco
      cloudEnvFile: ../.env.cloud.test
    eu:
      project: axiom-eu
      supergraph: ../supergraph.yaml
      subgraph: ../customer/subgraph.yaml
      localEnvFile: ../.env.telco
      cloudEnvFile: ../.env.cloud.eu
    sg:
      project: axiom-sg
      supergraph: ../supergraph.yaml
      subgraph: ../customer/subgraph.yaml
      localEnvFile: ../.env.telco
      cloudEnvFile: ../.env.cloud.sg
    us-east:
      project: axiom-us-east
      supergraph: ../supergraph.yaml
      subgraph: ../customer/subgraph.yaml
      localEnvFile: ../.env.telco
      cloudEnvFile: ../.env.cloud.us-east
    us-west:
      project: axiom-us-west
      supergraph: ../supergraph.yaml
      subgraph: ../customer/subgraph.yaml
      localEnvFile: ../.env.telco
      cloudEnvFile: ../.env.cloud.us-west
  scripts:
    build-starter:
      bash: ddn supergraph build local --env-file .env.starter --env-file .env --supergraph supergraph-config/starter/2-supergraph.yaml
      powershell: ddn supergraph build local --env-file .env.starter --env-file .env --supergraph supergraph-config/starter/2-supergraph.yaml
    build-telco:
      bash: ddn supergraph build local --supergraph supergraph-config/telco/4-supergraph-with-mutations.yaml
      powershell: ddn supergraph build local  --supergraph supergraph-config/telco/4-supergraph-with-mutations.yaml
    demo-fsi:
      bash: export DATASET=fsi; echo "not yet implemented"
      powershell: $Env:DATASET = "fsi"; Write-Output "not yet implemented"
    demo-healthcare:
      bash: export DATASET=hc; echo "not yet implemented"
      powershell: $Env:DATASET = "hc"; Write-Output "not yet implemented"
    demo-starter:
      bash: ddn run docker-start-starter; HASURA_DDN_PAT=$(ddn auth print-pat) docker compose -f compose-starter.yaml up --build --pull always -d
      powershell: $Env:HASURA_DDN_PAT = ddn auth print-pat; docker compose -f compose-starter.yaml up --build --pull always -d
    demo-telco:
      bash: ddn run docker-start-telco; HASURA_DDN_PAT=$(ddn auth print-pat) docker compose -f compose-telco.yaml --env-file .env.telco up --build --pull always -d
      powershell: $Env:HASURA_DDN_PAT = ddn auth print-pat; docker compose -f compose-telco.yaml --env-file .env.telco up --build --pull always -d
    docker-start-starter:
      bash: export DATASET=starter; ../.data/initdb-prepare.sh; docker compose -f ../.data/starter/compose.yaml --env-file ../.data/starter/.env up --build --pull always -d
      powershell: $Env:DATASET = "starter"; docker compose -f ../.data/starter/compose.yaml --env-file ../.data/starter/.env up --build --pull always -d
    docker-start-telco:
      bash: export DATASET=telco; ../.data/initdb-prepare.sh; docker compose -f ../.data/telco/compose.yaml --env-file ../.data/telco/.env up --build --pull always -d
      powershell: $Env:DATASET = "starter"; docker compose -f ../.data/telco/compose.yaml --env-file ../.data/telco/.env up --build --pull always -d
    docker-stop:
      bash: for file in compose*.yaml $(find ../.data -type f -name "compose.yaml"); do docker compose -f $file down -v; done
      powershell: docker compose -f compose.yaml down -v; docker compose -f .data/compose.yaml down -v
    build-finserv:
      bash: ddn supergraph build local --env-file .env.finserv --env-file .env --supergraph supergraph-config/finserv/1-supergraph.yaml<|MERGE_RESOLUTION|>--- conflicted
+++ resolved
@@ -1,11 +1,7 @@
 kind: Context
 version: v3
 definition:
-<<<<<<< HEAD
-  current: axiom-finserv
-=======
   current: axiom-dev
->>>>>>> 8676e448
   contexts:
     au:
       project: axiom-au
@@ -13,21 +9,14 @@
       subgraph: ../customer/subgraph.yaml
       localEnvFile: ../.env.telco
       cloudEnvFile: ../.env.cloud.au
-<<<<<<< HEAD
     axiom-finserv:
       project: axiom-finserv
       localEnvFile: ../.env.finserv
       cloudEnvFile: ../.env.cloud.finserv
-    axiom-fsi:
-      project: axiom-fsi
-      localEnvFile: ../.env.fsi
-      cloudEnvFile: ../.env.cloud.fsi
-=======
     axiom-dev:
       project: axiom-dev
       localEnvFile: ../.env.telco
       cloudEnvFile: ../.env.cloud.dev
->>>>>>> 8676e448
     axiom-starter:
       project: axiom-starter
       supergraph: ../supergraph-config/starter/2-supergraph.yaml
