name: Create Monday.com Item on Issue Creation

on:
  issues:
    types: [opened]

jobs:
  create_monday_item:
    runs-on: ubuntu-latest

    steps:
    - name: Call Monday.com API
<<<<<<< HEAD
=======
      env:
        MONDAY_API_KEY: ${{ secrets.MONDAY_API_KEY }}
        MONDAY_BOARD_ID: "6863162607"
        MONDAY_GROUP_ID: "group_title"
        ISSUE_TITLE: ${{ github.event.issue.title }}
        ISSUE_BODY: ${{ github.event.issue.body || "No issue body provided." }}

>>>>>>> 7cfc00b0
      run: |
        ISSUE_BODY="${{ github.event.issue.body }}"
        ISSUE_BODY=${ISSUE_BODY:-"No issue body provided."}

        curl -X POST https://api.monday.com/v2 \
        -H "Authorization: ${{ secrets.MONDAY_API_KEY }}" \
        -H "Content-Type: application/json" \
<<<<<<< HEAD
        -d '{"query": "mutation { create_item(board_id: 6863162607, group_id: \"group_title\", item_name: \"'${{ github.event.issue.title }}'\", column_values: \"{\\\"status\\\": {\\\"label\\\": \\\"New\\\"}, \\\"text\\\": \\\"'$ISSUE_BODY'\\\"}\") { id name } }"}'
=======
        -d '{
          "query": "mutation { create_item(board_id: '"$MONDAY_BOARD_ID"', group_id: \""$MONDAY_GROUP_ID"\", item_name: \""$ISSUE_TITLE"\", column_values: \"{\\\"status\\\": {\\\"label\\\": \\\"New\\\"}, \\\"text\\\": \\\"$ISSUE_BODY\\\"}\") { id name } }"
        }'
>>>>>>> 7cfc00b0
<|MERGE_RESOLUTION|>--- conflicted
+++ resolved
@@ -10,16 +10,6 @@
 
     steps:
     - name: Call Monday.com API
-<<<<<<< HEAD
-=======
-      env:
-        MONDAY_API_KEY: ${{ secrets.MONDAY_API_KEY }}
-        MONDAY_BOARD_ID: "6863162607"
-        MONDAY_GROUP_ID: "group_title"
-        ISSUE_TITLE: ${{ github.event.issue.title }}
-        ISSUE_BODY: ${{ github.event.issue.body || "No issue body provided." }}
-
->>>>>>> 7cfc00b0
       run: |
         ISSUE_BODY="${{ github.event.issue.body }}"
         ISSUE_BODY=${ISSUE_BODY:-"No issue body provided."}
@@ -27,10 +17,4 @@
         curl -X POST https://api.monday.com/v2 \
         -H "Authorization: ${{ secrets.MONDAY_API_KEY }}" \
         -H "Content-Type: application/json" \
-<<<<<<< HEAD
-        -d '{"query": "mutation { create_item(board_id: 6863162607, group_id: \"group_title\", item_name: \"'${{ github.event.issue.title }}'\", column_values: \"{\\\"status\\\": {\\\"label\\\": \\\"New\\\"}, \\\"text\\\": \\\"'$ISSUE_BODY'\\\"}\") { id name } }"}'
-=======
-        -d '{
-          "query": "mutation { create_item(board_id: '"$MONDAY_BOARD_ID"', group_id: \""$MONDAY_GROUP_ID"\", item_name: \""$ISSUE_TITLE"\", column_values: \"{\\\"status\\\": {\\\"label\\\": \\\"New\\\"}, \\\"text\\\": \\\"$ISSUE_BODY\\\"}\") { id name } }"
-        }'
->>>>>>> 7cfc00b0
+        -d '{"query": "mutation { create_item(board_id: 6863162607, group_id: \"group_title\", item_name: \"'${{ github.event.issue.title }}'\", column_values: \"{\\\"status\\\": {\\\"label\\\": \\\"New\\\"}, \\\"text\\\": \\\"'$ISSUE_BODY'\\\"}\") { id name } }"}'