--- conflicted
+++ resolved
@@ -63,11 +63,7 @@
       bash:  ddn supergraph build local --env-file .env.cloud.us-west --env-file .env --supergraph supergraph.yaml
     docker-start-local:
       bash: ddn run demo-telco ; HASURA_DDN_PAT=$(ddn auth print-pat) docker compose -f compose.yaml --env-file .env.local --env-file .env up --build --pull always -d
-<<<<<<< HEAD
-      powershell: $Env:HASURA_DDN_PAT = ddn auth print-pat; docker compose -f compose.yaml --env-file .env.local up --build --pull always -d
-=======
       powershell: $Env:HASURA_DDN_PAT = ddn auth print-pat; docker compose -f compose.yaml --env-file .env.local --env-file .env up --build --pull always -d
->>>>>>> 2b7bba22
     docker-start-au:
       bash: HASURA_DDN_PAT=$(ddn auth print-pat) docker compose -f compose.yaml --env-file .env.cloud.au --env-file .env up --build --pull always -d
       powershell: $Env:HASURA_DDN_PAT = ddn auth print-pat; docker compose -f compose.yaml --env-file .env.cloud.au --env-file .env up --build --pull always -d
