---
- name: Apply Host Defaults
  import_playbook: playbooks/defaults.yml

- name: Manage SSH Keys
  import_playbook: playbooks/manage_ssh_keys.yml

- name: Deploy Axiom with Dependencies
  import_playbook: playbooks/axiom.yml

<<<<<<< HEAD
- name: Setup Nginx for configured servers
  import_playbook: playbooks/nginx.yml
=======
- name: Cron management
  import_playbook: playbooks/cron.yml
>>>>>>> 72768bcc
<|MERGE_RESOLUTION|>--- conflicted
+++ resolved
@@ -8,10 +8,8 @@
 - name: Deploy Axiom with Dependencies
   import_playbook: playbooks/axiom.yml
 
-<<<<<<< HEAD
 - name: Setup Nginx for configured servers
   import_playbook: playbooks/nginx.yml
-=======
+
 - name: Cron management
-  import_playbook: playbooks/cron.yml
->>>>>>> 72768bcc
+  import_playbook: playbooks/cron.yml